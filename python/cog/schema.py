<<<<<<< HEAD
import importlib.util
import os
import os.path
import sys
=======
import secrets
>>>>>>> b9df82a3
import typing as t
from datetime import datetime
from enum import Enum
from types import ModuleType

import pydantic

BUNDLED_SCHEMA_PATH = ".cog/schema.py"


class Status(str, Enum):
    STARTING = "starting"
    PROCESSING = "processing"
    SUCCEEDED = "succeeded"
    CANCELED = "canceled"
    FAILED = "failed"

    @staticmethod
    def is_terminal(status: t.Optional["Status"]) -> bool:
        return status in {Status.SUCCEEDED, Status.CANCELED, Status.FAILED}


class WebhookEvent(str, Enum):
    START = "start"
    OUTPUT = "output"
    LOGS = "logs"
    COMPLETED = "completed"

    @classmethod
    def default_events(cls) -> t.List["WebhookEvent"]:
        # if this is a set, it gets serialized to an array with an unstable ordering
        # so even though it's logically a set, have it as a list for deterministic schemas
        # note: this change removes "uniqueItems":true
        return [cls.START, cls.OUTPUT, cls.LOGS, cls.COMPLETED]


class PredictionBaseModel(pydantic.BaseModel, extra=pydantic.Extra.allow):
    input: t.Dict[str, t.Any]


class PredictionRequest(PredictionBaseModel):
    # there's a problem here where the idempotent endpoint is supposed to
    # let you pass id in the route and omit it from the input
    # however this fills in the default
    # maybe it should be allowed to be optional without the factory initially
    # and be filled in later
    #
    # actually, this changes the public api so we should really do this differently
    id: str = pydantic.Field(default_factory=lambda: secrets.token_hex(4))
    created_at: t.Optional[datetime]

    # TODO: deprecate this
    output_file_prefix: t.Optional[str]

    webhook: t.Optional[pydantic.AnyHttpUrl]
    webhook_events_filter: t.Optional[t.List[WebhookEvent]] = (
        WebhookEvent.default_events()
    )

    @classmethod
    def with_types(cls, input_type: t.Type[t.Any]) -> t.Any:
        # [compat] Input is implicitly optional -- previous versions of the
        # Cog HTTP API allowed input to be omitted (e.g. for models that don't
        # have any inputs). We should consider changing this in future.
        return pydantic.create_model(
            cls.__name__, __base__=cls, input=(t.Optional[input_type], None)
        )


class PredictionResponse(PredictionBaseModel):
    output: t.Any

    id: t.Optional[str]
    version: t.Optional[str]

    created_at: t.Optional[datetime]
    started_at: t.Optional[datetime]
    completed_at: t.Optional[datetime]

    logs: str = ""
    error: t.Optional[str]
    status: t.Optional[Status]

    metrics: t.Dict[str, t.Any] = pydantic.Field(default_factory=dict)

    @classmethod
    def with_types(cls, input_type: t.Type[t.Any], output_type: t.Type[t.Any]) -> t.Any:
        # [compat] Input is implicitly optional -- previous versions of the
        # Cog HTTP API allowed input to be omitted (e.g. for models that don't
        # have any inputs). We should consider changing this in future.
        return pydantic.create_model(
            cls.__name__,
            __base__=cls,
            input=(t.Optional[input_type], None),
            output=(output_type, None),
        )


class TrainingRequest(PredictionRequest):
    pass


class TrainingResponse(PredictionResponse):
    pass


def create_schema_module() -> t.Optional[ModuleType]:
    if not os.path.exists(BUNDLED_SCHEMA_PATH):
        return None
    name = "cog.bundled_schema"
    spec = importlib.util.spec_from_file_location(name, BUNDLED_SCHEMA_PATH)
    assert spec is not None
    module = importlib.util.module_from_spec(spec)
    assert spec.loader is not None
    sys.modules[name] = module
    spec.loader.exec_module(module)
    return module<|MERGE_RESOLUTION|>--- conflicted
+++ resolved
@@ -1,11 +1,8 @@
-<<<<<<< HEAD
 import importlib.util
 import os
 import os.path
+import secrets
 import sys
-=======
-import secrets
->>>>>>> b9df82a3
 import typing as t
 from datetime import datetime
 from enum import Enum
