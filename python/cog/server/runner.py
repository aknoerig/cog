import asyncio
import contextlib
import logging
import multiprocessing
import os
import signal
import sys
import threading
import time
import traceback
import typing  # TypeAlias, py3.10
from datetime import datetime, timezone
from enum import Enum, auto, unique
from typing import Any, AsyncIterator, Awaitable, Iterator, Optional, Union

import httpx
import structlog
from attrs import define
<<<<<<< HEAD
from requests.adapters import HTTPAdapter
from requests.packages.urllib3.util.retry import Retry  # type: ignore
=======
>>>>>>> b9df82a3

from .. import schema, types
from .clients import SKIP_START_EVENT, ClientManager
from .connection import AsyncConnection
from .eventtypes import (
    Cancel,
    Done,
    Heartbeat,
    Log,
    PredictionInput,
    PredictionMetric,
    PredictionOutput,
    PredictionOutputType,
    PublicEventType,
    Shutdown,
)
from .exceptions import (
    FatalWorkerException,
    InvalidStateException,
)
from .probes import ProbeHelper
<<<<<<< HEAD
from .telemetry import current_trace_context
from .useragent import get_user_agent
from .webhook import SKIP_START_EVENT, webhook_caller_filtered
from .worker import Worker
=======
from .worker import Mux, _ChildWorker
>>>>>>> b9df82a3

log = structlog.get_logger("cog.server.runner")
_spawn = multiprocessing.get_context("spawn")


class FileUploadError(Exception):
    pass


class RunnerBusyError(Exception):
    pass


class UnknownPredictionError(Exception):
    pass


@unique
class WorkerState(Enum):
    NEW = auto()
    STARTING = auto()
    IDLE = auto()
    PROCESSING = auto()
    BUSY = auto()
    DEFUNCT = auto()


@define
class SetupResult:
    started_at: datetime
    completed_at: datetime
    logs: str
    status: schema.Status

    # TODO: maybe collect events into a result here


PredictionTask: "typing.TypeAlias" = "asyncio.Task[schema.PredictionResponse]"
SetupTask: "typing.TypeAlias" = "asyncio.Task[SetupResult]"
RunnerTask: "typing.TypeAlias" = Union[PredictionTask, SetupTask]


# TODO: we might prefer to move this back to worker
# runner would still need to do PredictionEventHandler
# if it's not inline, we would need to make sure {enter,exit}_predict is handled correctly
# this is a major outstanding piece of work for merging into main


class TimeShareTracker:
    def __init__(self) -> None:
        self._time_shares_per_prediction: dict[str, float] = {}
        self._last_updated_time_shares = 0.0

    def update_time_shares(self) -> None:
        now = time.time()
        if self._time_shares_per_prediction:
            elapsed = now - self._last_updated_time_shares
            incurred_cost = elapsed / len(self._time_shares_per_prediction)
            for prediction_id in self._time_shares_per_prediction:
                self._time_shares_per_prediction[prediction_id] += incurred_cost
        self._last_updated_time_shares = now

    def start_tracking(self, id: str) -> None:
        self.update_time_shares()
        self._time_shares_per_prediction[id] = 0.0

    def end_tracking(self, id: str) -> float:
        self.update_time_shares()
        return self._time_shares_per_prediction.pop(id)


class PredictionRunner:
    def __init__(
        self,
        *,
        predictor_ref: str,
        shutdown_event: Optional[threading.Event],
        upload_url: Optional[str] = None,
        concurrency: int = 1,
        tee_output: bool = True,
    ) -> None:
        self._shutdown_event = shutdown_event  # __main__ waits for this event

        self._upload_url = upload_url
        self._predictions: dict[
            str, tuple[schema.PredictionResponse, PredictionTask]
        ] = {}
        self._predictions_in_flight: set[str] = set()
        # it would be lovely to merge these but it's not fully clear how best to handle it
        # since idempotent requests can kinda come whenever?
        # p: dict[str, PredictionTask]
        # p: dict[str, PredictionEventHandler]
        # p: dict[str, schema.PredictionResponse]

        self.client_manager = ClientManager()

        # TODO: perhaps this could go back into worker, if we could get the interface right
        # (unclear how to do the tests)
        # <worker code>
        self._state = WorkerState.NEW
        self._semaphore = asyncio.Semaphore(concurrency)
        self._concurrency = concurrency

        # A pipe with which to communicate with the child worker.
        events, child_events = _spawn.Pipe()
        self._child = _ChildWorker(predictor_ref, child_events, tee_output)
        self._events: AsyncConnection[tuple[str, PublicEventType]] = AsyncConnection(
            events
        )
        # shutdown requested
        self._shutting_down = False
        # stop reading events
        self._terminating = asyncio.Event()
        self._mux = Mux(self._terminating)
        # </worker code>
        # bind logger instead of the module-level logger proxy for performance
        self.log = log.bind()
        use_tracker = concurrency > 1 and not os.getenv("COG_DISABLE_TIME_SHARE_METRIC")
        self.time_share_tracker = TimeShareTracker() if use_tracker else None

    def activity_info(self) -> "dict[str, int]":
        return {"max": self._concurrency, "current": len(self._predictions_in_flight)}

    def setup(self) -> SetupTask:
        if self._state != WorkerState.NEW:
            raise RunnerBusyError
        self._state = WorkerState.STARTING

        # app is allowed to respond to requests and poll the state of this task
        # while it is running
        async def inner() -> SetupResult:
            logs = []
            status = None
            started_at = datetime.now(tz=timezone.utc)

            # in 3.10 Event started doing get_running_loop
            # previously it stored the loop when created, which causes an error in tests
            if sys.version_info < (3, 10):
                self._terminating = self._mux.terminating = asyncio.Event()

            self._child.start()
            await self._events.async_init()
            self._start_event_reader()

            try:
                async for event in self._mux.read("SETUP", poll=0.1):
                    if isinstance(event, Log):
                        logs.append(event.message)
                    elif isinstance(event, Done):
                        if event.error:
                            raise FatalWorkerException(
                                "Predictor errored during setup: " + event.error_detail
                            )
                            status = schema.Status.FAILED
                        else:
                            status = schema.Status.SUCCEEDED
                        self._state = WorkerState.IDLE
            except Exception:
                logs.append(traceback.format_exc())
                status = schema.Status.FAILED

            if status is None:
                logs.append("Error: did not receive 'done' event from setup!")
                status = schema.Status.FAILED

            completed_at = datetime.now(tz=timezone.utc)

            # Only if setup succeeded, mark the container as "ready".
            if status == schema.Status.SUCCEEDED:
                probes = ProbeHelper()
                probes.ready()

            return SetupResult(
                started_at=started_at,
                completed_at=completed_at,
                logs="".join(logs),
                status=status,
            )

        def handle_error(task: RunnerTask) -> None:
            exc = task.exception()
            if not exc:
                return
            # Re-raise the exception in order to more easily capture exc_info,
            # and then trigger shutdown, as we have no easy way to resume
            # worker state if an exception was thrown.
            try:
                raise exc
            except Exception:
                self.log.error("caught exception while running setup", exc_info=True)
                if self._shutdown_event is not None:
                    self._shutdown_event.set()

        result = asyncio.create_task(inner())
        result.add_done_callback(handle_error)
        return result

    def state_from_predictions_in_flight(self) -> WorkerState:
        valid_states = {WorkerState.IDLE, WorkerState.PROCESSING, WorkerState.BUSY}
        if self._state not in valid_states:
            raise InvalidStateException(
                f"Invalid operation: state is {self._state} (must be IDLE, PROCESSING, or BUSY)"
            )
        if len(self._predictions_in_flight) == self._concurrency:
            return WorkerState.BUSY
        if len(self._predictions_in_flight) == 0:
            return WorkerState.IDLE
        return WorkerState.PROCESSING

    def is_busy(self) -> bool:
        return self._state not in {WorkerState.PROCESSING, WorkerState.IDLE}

    def enter_predict(self, id: str) -> None:
        if self.is_busy():
            raise InvalidStateException(
                f"Invalid operation: state is {self._state} (must be processing or idle)"
            )
        if self._shutting_down:
            raise InvalidStateException(
                "cannot accept new predictions because shutdown requested"
            )
        self.log.info(
            "accepted prediction %s in flight %s", id, self._predictions_in_flight
        )
        self._predictions_in_flight.add(id)
        self._state = self.state_from_predictions_in_flight()

    def exit_predict(self, id: str) -> None:
        self._predictions_in_flight.remove(id)
        self._state = self.state_from_predictions_in_flight()

    @contextlib.contextmanager
    def prediction_ctx(self, id: str) -> Iterator[None]:
        self.enter_predict(id)
        try:
            yield
        finally:
            self.exit_predict(id)

    # TODO: Make the return type AsyncResult[schema.PredictionResponse] when we
    # no longer have to support Python 3.8
    def predict(
<<<<<<< HEAD
        self,
        prediction: schema.PredictionRequest,
        upload: bool = True,
    ) -> Tuple[schema.PredictionResponse, PredictionTask]:
        # It's the caller's responsibility to not call us if we're busy.
=======
        self, request: schema.PredictionRequest, poll: Optional[float] = None
    ) -> "tuple[schema.PredictionResponse, PredictionTask]":
>>>>>>> b9df82a3
        if self.is_busy():
            if request.id in self._predictions:
                return self._predictions[request.id]
            raise RunnerBusyError()

        # Set up logger context for main thread.
        structlog.contextvars.clear_contextvars()
<<<<<<< HEAD
        structlog.contextvars.bind_contextvars(prediction_id=prediction.id)

        self._should_cancel.clear()
        upload_url = self._upload_url if upload else None
        event_handler = create_event_handler(
            prediction,
            upload_url=upload_url,
        )

        def cleanup(_: Optional[schema.PredictionResponse] = None) -> None:
            input = cast(Any, prediction.input)
            if hasattr(input, "cleanup"):
                input.cleanup()
=======
        structlog.contextvars.bind_contextvars(prediction_id=request.id)

        # if upload url was not set, we can respect output_file_prefix
        # but maybe we should just throw an error
        upload_url = request.output_file_prefix or self._upload_url
        # this is supposed to send START, but we're trapped in a sync function
        # this sends START in a task, which calls jsonable_encoder on the input,
        # which calls iter(io.BytesIO) with data uris that are File
        # that breaks one of the tests, but happens Rarely in production,
        # so let's ignore it for now
        event_handler = PredictionEventHandler(
            request, self.client_manager, upload_url, self.log, self.time_share_tracker
        )
        response = event_handler.response

        prediction_input = PredictionInput.from_request(request)
        self.enter_predict(request.id)
>>>>>>> b9df82a3

        async def async_predict_handling_errors() -> schema.PredictionResponse:
            try:
                # FIXME: handle e.g. dict[str, list[Path]]
                # FIXME: download files concurrently
                for k, v in prediction_input.payload.items():
                    if isinstance(v, types.DataURLTempFilePath):
                        prediction_input.payload[k] = v.convert()
                    if isinstance(v, types.URLTempFile):
                        real_path = await v.convert(self.client_manager.download_client)
                        prediction_input.payload[k] = real_path
                async with self._semaphore:
                    if self.time_share_tracker:
                        self.time_share_tracker.start_tracking(request.id)
                    self._events.send(prediction_input)
                    event_stream = self._mux.read(prediction_input.id, poll=poll)
                    result = await event_handler.handle_event_stream(event_stream)
                    return result
            except httpx.HTTPError as e:
                tb = traceback.format_exc()
                await event_handler.append_logs(tb)
                await event_handler.failed(error=str(e))
                self.log.warn("failed to download url path from input", exc_info=True)
                return event_handler.response
            except Exception as e:
                tb = traceback.format_exc()
                await event_handler.append_logs(tb)
                await event_handler.failed(error=str(e))
                self.log.error(
                    "caught exception while running prediction", exc_info=True
                )
                if self._shutdown_event is not None:
                    self._shutdown_event.set()
                raise  # we don't actually want to raise anymore but w/e
            finally:
                # mark the prediction as done and update state
                # ... actually, we might want to mark that part earlier
                # even if we're still uploading files we can accept new work
                self.exit_predict(prediction_input.id)
                # FIXME: use isinstance(BaseInput)
                if hasattr(request.input, "cleanup"):
                    request.input.cleanup()  # type: ignore
                # this might also, potentially, be too early
                # since this is just before this coroutine exits
                self._predictions.pop(request.id)

        # this is still a little silly
        result = asyncio.create_task(async_predict_handling_errors())
        # result.add_done_callback(self.make_error_handler("prediction"))
        # even after inlining we might still need a callback to surface remaining exceptions/results
        self._predictions[request.id] = (response, result)

        return (response, result)

    def shutdown(self) -> None:
        if self._state == WorkerState.DEFUNCT:
            return
<<<<<<< HEAD
        assert self._response is not None
        if prediction_id is not None and prediction_id != self._response.id:
            raise UnknownPredictionError()
        self._should_cancel.set()


def create_event_handler(
    prediction: schema.PredictionRequest,
    upload_url: Optional[str] = None,
) -> "PredictionEventHandler":
    response = schema.PredictionResponse(**prediction.dict())

    webhook = prediction.webhook
    events_filter = (
        prediction.webhook_events_filter or schema.WebhookEvent.default_events()
    )

    webhook_sender = None
    if webhook is not None:
        webhook_sender = webhook_caller_filtered(webhook, set(events_filter))

    file_uploader = None
    if upload_url is not None:
        file_uploader = generate_file_uploader(upload_url, prediction_id=prediction.id)

    event_handler = PredictionEventHandler(
        response, webhook_sender=webhook_sender, file_uploader=file_uploader
    )

    return event_handler
=======
        # shutdown requested, but keep reading events
        self._shutting_down = True

        if self._child.is_alive():
            self._events.send(Shutdown())
>>>>>>> b9df82a3

    def terminate(self) -> None:
        for _, task in self._predictions.values():
            task.cancel()
        if self._state == WorkerState.DEFUNCT:
            return

<<<<<<< HEAD
def generate_file_uploader(
    upload_url: str, prediction_id: Optional[str]
) -> Callable[[Any], Any]:
    client = _make_file_upload_http_client()

    def file_uploader(output: Any) -> Any:
        def upload_file(fh: io.IOBase) -> str:
            return put_file_to_signed_endpoint(
                fh, endpoint=upload_url, prediction_id=prediction_id, client=client
            )
=======
        self._terminating.set()
        self._state = WorkerState.DEFUNCT

        if self._child.is_alive():
            self._child.terminate()
            self._child.join()
        self._events.close()
>>>>>>> b9df82a3

        if self._read_events_task:
            self._read_events_task.cancel()

    def cancel(self, prediction_id: str) -> None:
        if prediction_id not in self._predictions_in_flight:
            self.log.warn(
                "can't cancel %s (%s)", prediction_id, self._predictions_in_flight
            )
            raise UnknownPredictionError()
        if os.getenv("COG_DISABLE_CANCEL"):
            self.log.warn("cancelling is disabled for this model")
            return
        maybe_pid = self._child.pid
        if self._child.is_alive() and maybe_pid is not None:
            # since we don't know if the predictor is sync or async, we both send
            # the signal (honored only if sync) and the event (honored only if async)
            os.kill(maybe_pid, signal.SIGUSR1)
            self.log.info("sent cancel")
            self._events.send(Cancel(prediction_id))
            # maybe this should probably check self._semaphore._value == self._concurrent

    _read_events_task: "Optional[asyncio.Task[None]]" = None

    def _start_event_reader(self) -> None:
        def handle_error(task: "asyncio.Task[None]") -> None:
            if task.cancelled():
                return
            exc = task.exception()
            if exc:
                logging.error("caught exception", exc_info=exc)

        if not self._read_events_task:
            self._read_events_task = asyncio.create_task(self._read_events())
            self._read_events_task.add_done_callback(handle_error)

    async def _read_events(self) -> None:
        while self._child.is_alive() and not self._terminating.is_set():
            # in tests this can still be running when the task is destroyed
            result = await self._events.recv()
            id, event = result
            if id == "LOG" and self._state == WorkerState.STARTING:
                id = "SETUP"
            if id == "LOG" and len(self._predictions_in_flight) == 1:
                id = list(self._predictions_in_flight)[0]
            await self._mux.write(id, event)
        # If we dropped off the end off the end of the loop, check if it's
        # because the child process died.
        if not self._child.is_alive() and not self._terminating.is_set():
            exitcode = self._child.exitcode
            self._mux.fatal = FatalWorkerException(
                f"Prediction failed for an unknown reason. It might have run out of memory? (exitcode {exitcode})"
            )
        # this is the same event as self._terminating
        # we need to set it so mux.reads wake up and throw an error if needed
        self._mux.terminating.set()


class PredictionEventHandler:
    def __init__(
        self,
        request: schema.PredictionRequest,
        client_manager: ClientManager,
        upload_url: Optional[str],
        logger: Optional[structlog.BoundLogger] = None,
        time_share_tracker: Optional[TimeShareTracker] = None,
    ) -> None:
        self.logger = logger or log.bind()
        self.logger.info("starting prediction")
        # maybe this should be a deep copy to not share File state with child worker
        self.p = schema.PredictionResponse(**request.dict())
        self.p.metrics = {}
        self.p.status = schema.Status.PROCESSING
        self.p.output = None
        self.p.logs = ""
        self.p.started_at = datetime.now(tz=timezone.utc)

        self._client_manager = client_manager
        self._webhook_sender = client_manager.make_webhook_sender(
            request.webhook,
            request.webhook_events_filter or schema.WebhookEvent.default_events(),
        )
        self._upload_url = upload_url
        self._output_type = None
        self.time_share_tracker = time_share_tracker

        # HACK: don't send an initial webhook if we're trying to optimize for
        # latency (this guarantees that the first output webhook won't be
        # throttled.)
        if not SKIP_START_EVENT:
            # sending it in a coroutine is kind of wrong in some ways
            asyncio.create_task(self._send_webhook(schema.WebhookEvent.START))

    @property
    def response(self) -> schema.PredictionResponse:
        return self.p

    async def set_output(self, output: Any) -> None:
        assert self.p.output is None, "Predictor unexpectedly returned multiple outputs"
        self.p.output = await self._upload_files(output)
        # We don't send a webhook for compatibility with the behaviour of
        # redis_queue. In future we can consider whether it makes sense to send
        # one here.

    async def append_output(self, output: Any) -> None:
        assert isinstance(
            self.p.output, list
        ), "Cannot append output before setting output"
        self.p.output.append(await self._upload_files(output))
        await self._send_webhook(schema.WebhookEvent.OUTPUT)

    async def append_logs(self, logs: str) -> None:
        assert self.p.logs is not None
        self.p.logs += logs
        await self._send_webhook(schema.WebhookEvent.LOGS)

    async def succeeded(self) -> None:
        self.logger.info("prediction succeeded")
        self.p.status = schema.Status.SUCCEEDED
        self._set_completed_at()
        # These have been set already: this is to convince the typechecker of
        # that...
        assert self.p.completed_at is not None
        assert self.p.started_at is not None
        self.p.metrics["predict_time"] = (
            self.p.completed_at - self.p.started_at
        ).total_seconds()
        # there shouldn't be a PredictionResponse without an id, but make the types good
        if self.time_share_tracker and self.p.id:
            time_share = self.time_share_tracker.end_tracking(self.p.id)
            self.p.metrics["predict_time_share"] = time_share
            self.p.metrics["batch_size"] = self.p.metrics["predict_time"] / time_share
        await self._send_webhook(schema.WebhookEvent.COMPLETED)

    async def failed(self, error: str) -> None:
        self.logger.info("prediction failed", error=error)
        self.p.status = schema.Status.FAILED
        self.p.error = error
        self._set_completed_at()
        await self._send_webhook(schema.WebhookEvent.COMPLETED)

    async def canceled(self) -> None:
        self.logger.info("prediction canceled")
        self.p.status = schema.Status.CANCELED
        self._set_completed_at()
        await self._send_webhook(schema.WebhookEvent.COMPLETED)

    def _set_completed_at(self) -> None:
        self.p.completed_at = datetime.now(tz=timezone.utc)

<<<<<<< HEAD
    def _send_webhook(self, event: schema.WebhookEvent) -> None:
        if self._webhook_sender is not None:
            self._webhook_sender(self.response, event)

    def _upload_files(self, output: Any) -> Any:
        if self._file_uploader is None:
            return output
=======
    async def _send_webhook(self, event: schema.WebhookEvent) -> None:
        await self._webhook_sender(self.response, event)
>>>>>>> b9df82a3

    async def _upload_files(self, output: Any) -> Any:
        try:
            # TODO: clean up output files
            return await self._client_manager.upload_files(
                output, url=self._upload_url, prediction_id=self.p.id
            )
        except Exception as error:
            # If something goes wrong uploading a file, it's irrecoverable.
            # The re-raised exception will be caught and cause the prediction
            # to be failed, with a useful error message.
            raise FileUploadError("Got error trying to upload output files") from error

    async def handle_event_stream(
        self, events: AsyncIterator[PublicEventType]
    ) -> schema.PredictionResponse:
        async for event in events:
            await self.event_to_handle_future(event)
            if self.p.status == schema.Status.FAILED:
                break
        return self.response

<<<<<<< HEAD
def setup(*, worker: Worker) -> SetupResult:
    logs = []
    status = None
    started_at = datetime.now(tz=timezone.utc)

    try:
        for event in worker.setup():
            if isinstance(event, Log):
                logs.append(event.message)
            elif isinstance(event, Done):
                status = (
                    schema.Status.FAILED if event.error else schema.Status.SUCCEEDED
                )
    except Exception:
        logs.append(traceback.format_exc())
        status = schema.Status.FAILED

    if status is None:
        logs.append("Error: did not receive 'done' event from setup!")
        status = schema.Status.FAILED

    completed_at = datetime.now(tz=timezone.utc)

    # Only if setup succeeded, mark the container as "ready".
    if status == schema.Status.SUCCEEDED:
        probes = ProbeHelper()
        probes.ready()

    return SetupResult(
        started_at=started_at,
        completed_at=completed_at,
        logs="".join(logs),
        status=status,
    )


def predict(
    *,
    worker: Worker,
    request: schema.PredictionRequest,
    event_handler: PredictionEventHandler,
    should_cancel: threading.Event,
) -> schema.PredictionResponse:
    # Set up logger context within prediction thread.
    structlog.contextvars.clear_contextvars()
    structlog.contextvars.bind_contextvars(prediction_id=request.id)

    try:
        return _predict(
            worker=worker,
            request=request,
            event_handler=event_handler,
            should_cancel=should_cancel,
        )
    except Exception as e:
        tb = traceback.format_exc()
        event_handler.append_logs(tb)
        event_handler.failed(error=str(e))
        raise


def _predict(
    *,
    worker: Worker,
    request: schema.PredictionRequest,
    event_handler: PredictionEventHandler,
    should_cancel: threading.Event,
) -> schema.PredictionResponse:
    initial_prediction = request.dict()

    output_type = None
    input_dict = initial_prediction["input"]

    for k, v in input_dict.items():
        try:
            # Check if v is an instance of URLPath
            if isinstance(v, types.URLPath):
                input_dict[k] = v.convert()
            # Check if v is a list of URLPath instances
            elif isinstance(v, list) and all(
                isinstance(item, types.URLPath) for item in v
            ):
                input_dict[k] = [item.convert() for item in v]
        except requests.exceptions.RequestException as e:
            tb = traceback.format_exc()
            event_handler.append_logs(tb)
            event_handler.failed(error=str(e))
            log.warn("Failed to download url path from input", exc_info=True)
            return event_handler.response

    for event in worker.predict(input_dict, poll=0.1):
        if should_cancel.is_set():
            worker.cancel()
            should_cancel.clear()
=======
    async def noop(self) -> None:
        pass
>>>>>>> b9df82a3

    def event_to_handle_future(self, event: PublicEventType) -> Awaitable[None]:
        if isinstance(event, Heartbeat):
            # Heartbeat events exist solely to ensure that we have a
            # regular opportunity to check for cancelation and
            # timeouts.
            # We don't need to do anything with them.
            return self.noop()
        if isinstance(event, Log):
            return self.append_logs(event.message)

        if isinstance(event, PredictionOutputType):
            if self._output_type is not None:
                return self.failed(error="Predictor returned unexpected output")
            self._output_type = event
            if self._output_type.multi:
                return self.set_output([])
            return self.noop()
        if isinstance(event, PredictionMetric):
            self.p.metrics[event.name] = event.value
            return self.noop()
        if isinstance(event, PredictionOutput):
            if self._output_type is None:
                return self.failed(error="Predictor returned unexpected output")
            if self._output_type.multi:
                return self.append_output(event.payload)
            return self.set_output(event.payload)
        if isinstance(event, Done):  # pyright: ignore reportUnnecessaryIsinstance
            if event.canceled:
<<<<<<< HEAD
                event_handler.canceled()
            elif event.error:
                event_handler.failed(error=str(event.error_detail))
            else:
                event_handler.succeeded()

        else:  # shouldn't happen, exhausted the type
            log.warn("received unexpected event from worker", data=event)

    return event_handler.response


def _make_file_upload_http_client() -> requests.Session:
    session = requests.Session()
    session.headers["user-agent"] = (
        get_user_agent() + " " + str(session.headers["user-agent"])
    )

    ctx = current_trace_context() or {}
    for key, value in ctx.items():
        session.headers[key] = str(value)

    adapter = HTTPAdapter(
        max_retries=Retry(
            total=3,
            backoff_factor=0.1,
            status_forcelist=[408, 429, 500, 502, 503, 504],
            allowed_methods=["PUT"],
        ),
    )
    session.mount("http://", adapter)
    session.mount("https://", adapter)
    return session
=======
                return self.canceled()
            if event.error:
                return self.failed(error=str(event.error_detail))
            return self.succeeded()
        self.logger.warn("received unexpected event from worker", data=event)
        return self.noop()
>>>>>>> b9df82a3
<|MERGE_RESOLUTION|>--- conflicted
+++ resolved
@@ -16,11 +16,6 @@
 import httpx
 import structlog
 from attrs import define
-<<<<<<< HEAD
-from requests.adapters import HTTPAdapter
-from requests.packages.urllib3.util.retry import Retry  # type: ignore
-=======
->>>>>>> b9df82a3
 
 from .. import schema, types
 from .clients import SKIP_START_EVENT, ClientManager
@@ -42,14 +37,8 @@
     InvalidStateException,
 )
 from .probes import ProbeHelper
-<<<<<<< HEAD
-from .telemetry import current_trace_context
-from .useragent import get_user_agent
-from .webhook import SKIP_START_EVENT, webhook_caller_filtered
-from .worker import Worker
-=======
+from .webhook import SKIP_START_EVENT
 from .worker import Mux, _ChildWorker
->>>>>>> b9df82a3
 
 log = structlog.get_logger("cog.server.runner")
 _spawn = multiprocessing.get_context("spawn")
@@ -292,16 +281,8 @@
     # TODO: Make the return type AsyncResult[schema.PredictionResponse] when we
     # no longer have to support Python 3.8
     def predict(
-<<<<<<< HEAD
-        self,
-        prediction: schema.PredictionRequest,
-        upload: bool = True,
-    ) -> Tuple[schema.PredictionResponse, PredictionTask]:
-        # It's the caller's responsibility to not call us if we're busy.
-=======
         self, request: schema.PredictionRequest, poll: Optional[float] = None
     ) -> "tuple[schema.PredictionResponse, PredictionTask]":
->>>>>>> b9df82a3
         if self.is_busy():
             if request.id in self._predictions:
                 return self._predictions[request.id]
@@ -309,21 +290,6 @@
 
         # Set up logger context for main thread.
         structlog.contextvars.clear_contextvars()
-<<<<<<< HEAD
-        structlog.contextvars.bind_contextvars(prediction_id=prediction.id)
-
-        self._should_cancel.clear()
-        upload_url = self._upload_url if upload else None
-        event_handler = create_event_handler(
-            prediction,
-            upload_url=upload_url,
-        )
-
-        def cleanup(_: Optional[schema.PredictionResponse] = None) -> None:
-            input = cast(Any, prediction.input)
-            if hasattr(input, "cleanup"):
-                input.cleanup()
-=======
         structlog.contextvars.bind_contextvars(prediction_id=request.id)
 
         # if upload url was not set, we can respect output_file_prefix
@@ -341,7 +307,6 @@
 
         prediction_input = PredictionInput.from_request(request)
         self.enter_predict(request.id)
->>>>>>> b9df82a3
 
         async def async_predict_handling_errors() -> schema.PredictionResponse:
             try:
@@ -399,44 +364,11 @@
     def shutdown(self) -> None:
         if self._state == WorkerState.DEFUNCT:
             return
-<<<<<<< HEAD
-        assert self._response is not None
-        if prediction_id is not None and prediction_id != self._response.id:
-            raise UnknownPredictionError()
-        self._should_cancel.set()
-
-
-def create_event_handler(
-    prediction: schema.PredictionRequest,
-    upload_url: Optional[str] = None,
-) -> "PredictionEventHandler":
-    response = schema.PredictionResponse(**prediction.dict())
-
-    webhook = prediction.webhook
-    events_filter = (
-        prediction.webhook_events_filter or schema.WebhookEvent.default_events()
-    )
-
-    webhook_sender = None
-    if webhook is not None:
-        webhook_sender = webhook_caller_filtered(webhook, set(events_filter))
-
-    file_uploader = None
-    if upload_url is not None:
-        file_uploader = generate_file_uploader(upload_url, prediction_id=prediction.id)
-
-    event_handler = PredictionEventHandler(
-        response, webhook_sender=webhook_sender, file_uploader=file_uploader
-    )
-
-    return event_handler
-=======
         # shutdown requested, but keep reading events
         self._shutting_down = True
 
         if self._child.is_alive():
             self._events.send(Shutdown())
->>>>>>> b9df82a3
 
     def terminate(self) -> None:
         for _, task in self._predictions.values():
@@ -444,18 +376,6 @@
         if self._state == WorkerState.DEFUNCT:
             return
 
-<<<<<<< HEAD
-def generate_file_uploader(
-    upload_url: str, prediction_id: Optional[str]
-) -> Callable[[Any], Any]:
-    client = _make_file_upload_http_client()
-
-    def file_uploader(output: Any) -> Any:
-        def upload_file(fh: io.IOBase) -> str:
-            return put_file_to_signed_endpoint(
-                fh, endpoint=upload_url, prediction_id=prediction_id, client=client
-            )
-=======
         self._terminating.set()
         self._state = WorkerState.DEFUNCT
 
@@ -463,7 +383,6 @@
             self._child.terminate()
             self._child.join()
         self._events.close()
->>>>>>> b9df82a3
 
         if self._read_events_task:
             self._read_events_task.cancel()
@@ -614,18 +533,8 @@
     def _set_completed_at(self) -> None:
         self.p.completed_at = datetime.now(tz=timezone.utc)
 
-<<<<<<< HEAD
-    def _send_webhook(self, event: schema.WebhookEvent) -> None:
-        if self._webhook_sender is not None:
-            self._webhook_sender(self.response, event)
-
-    def _upload_files(self, output: Any) -> Any:
-        if self._file_uploader is None:
-            return output
-=======
     async def _send_webhook(self, event: schema.WebhookEvent) -> None:
         await self._webhook_sender(self.response, event)
->>>>>>> b9df82a3
 
     async def _upload_files(self, output: Any) -> Any:
         try:
@@ -648,105 +557,8 @@
                 break
         return self.response
 
-<<<<<<< HEAD
-def setup(*, worker: Worker) -> SetupResult:
-    logs = []
-    status = None
-    started_at = datetime.now(tz=timezone.utc)
-
-    try:
-        for event in worker.setup():
-            if isinstance(event, Log):
-                logs.append(event.message)
-            elif isinstance(event, Done):
-                status = (
-                    schema.Status.FAILED if event.error else schema.Status.SUCCEEDED
-                )
-    except Exception:
-        logs.append(traceback.format_exc())
-        status = schema.Status.FAILED
-
-    if status is None:
-        logs.append("Error: did not receive 'done' event from setup!")
-        status = schema.Status.FAILED
-
-    completed_at = datetime.now(tz=timezone.utc)
-
-    # Only if setup succeeded, mark the container as "ready".
-    if status == schema.Status.SUCCEEDED:
-        probes = ProbeHelper()
-        probes.ready()
-
-    return SetupResult(
-        started_at=started_at,
-        completed_at=completed_at,
-        logs="".join(logs),
-        status=status,
-    )
-
-
-def predict(
-    *,
-    worker: Worker,
-    request: schema.PredictionRequest,
-    event_handler: PredictionEventHandler,
-    should_cancel: threading.Event,
-) -> schema.PredictionResponse:
-    # Set up logger context within prediction thread.
-    structlog.contextvars.clear_contextvars()
-    structlog.contextvars.bind_contextvars(prediction_id=request.id)
-
-    try:
-        return _predict(
-            worker=worker,
-            request=request,
-            event_handler=event_handler,
-            should_cancel=should_cancel,
-        )
-    except Exception as e:
-        tb = traceback.format_exc()
-        event_handler.append_logs(tb)
-        event_handler.failed(error=str(e))
-        raise
-
-
-def _predict(
-    *,
-    worker: Worker,
-    request: schema.PredictionRequest,
-    event_handler: PredictionEventHandler,
-    should_cancel: threading.Event,
-) -> schema.PredictionResponse:
-    initial_prediction = request.dict()
-
-    output_type = None
-    input_dict = initial_prediction["input"]
-
-    for k, v in input_dict.items():
-        try:
-            # Check if v is an instance of URLPath
-            if isinstance(v, types.URLPath):
-                input_dict[k] = v.convert()
-            # Check if v is a list of URLPath instances
-            elif isinstance(v, list) and all(
-                isinstance(item, types.URLPath) for item in v
-            ):
-                input_dict[k] = [item.convert() for item in v]
-        except requests.exceptions.RequestException as e:
-            tb = traceback.format_exc()
-            event_handler.append_logs(tb)
-            event_handler.failed(error=str(e))
-            log.warn("Failed to download url path from input", exc_info=True)
-            return event_handler.response
-
-    for event in worker.predict(input_dict, poll=0.1):
-        if should_cancel.is_set():
-            worker.cancel()
-            should_cancel.clear()
-=======
     async def noop(self) -> None:
         pass
->>>>>>> b9df82a3
 
     def event_to_handle_future(self, event: PublicEventType) -> Awaitable[None]:
         if isinstance(event, Heartbeat):
@@ -776,45 +588,9 @@
             return self.set_output(event.payload)
         if isinstance(event, Done):  # pyright: ignore reportUnnecessaryIsinstance
             if event.canceled:
-<<<<<<< HEAD
-                event_handler.canceled()
-            elif event.error:
-                event_handler.failed(error=str(event.error_detail))
-            else:
-                event_handler.succeeded()
-
-        else:  # shouldn't happen, exhausted the type
-            log.warn("received unexpected event from worker", data=event)
-
-    return event_handler.response
-
-
-def _make_file_upload_http_client() -> requests.Session:
-    session = requests.Session()
-    session.headers["user-agent"] = (
-        get_user_agent() + " " + str(session.headers["user-agent"])
-    )
-
-    ctx = current_trace_context() or {}
-    for key, value in ctx.items():
-        session.headers[key] = str(value)
-
-    adapter = HTTPAdapter(
-        max_retries=Retry(
-            total=3,
-            backoff_factor=0.1,
-            status_forcelist=[408, 429, 500, 502, 503, 504],
-            allowed_methods=["PUT"],
-        ),
-    )
-    session.mount("http://", adapter)
-    session.mount("https://", adapter)
-    return session
-=======
                 return self.canceled()
             if event.error:
                 return self.failed(error=str(event.error_detail))
             return self.succeeded()
         self.logger.warn("received unexpected event from worker", data=event)
-        return self.noop()
->>>>>>> b9df82a3
+        return self.noop()