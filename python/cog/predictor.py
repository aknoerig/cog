import enum
import importlib.util
import inspect
import os.path
import sys
import types
import uuid
from abc import ABC, abstractmethod
from collections.abc import AsyncIterator, Iterator
from pathlib import Path
from typing import (
    Any,
    Awaitable,
    Callable,
    Dict,
    List,
    Optional,
    Type,
    Union,
    cast,
    get_type_hints,
)
from unittest.mock import patch

import structlog

import cog.code_xforms as code_xforms

try:
    from typing import get_args, get_origin
except ImportError:  # Python < 3.8
    from typing_compat import get_args, get_origin  # type: ignore

import yaml
from pydantic import BaseModel, Field, create_model
from pydantic.fields import FieldInfo

# Added in Python 3.9. Can be from typing if we drop support for <3.9
from typing_extensions import Annotated

from .errors import ConfigDoesNotExist, PredictorNotSet
from .types import (
<<<<<<< HEAD
    CogConfig,
    Input,
    URLPath,
)
=======
    File as CogFile,
)
from .types import Input
>>>>>>> b9df82a3
from .types import (
    File as CogFile,
)
from .types import (
    Path as CogPath,
)
from .types import Secret as CogSecret
<<<<<<< HEAD

log = structlog.get_logger("cog.server.predictor")
=======
>>>>>>> b9df82a3

ALLOWED_INPUT_TYPES: List[Type[Any]] = [
    str,
    int,
    float,
    bool,
    CogFile,
    CogPath,
    CogSecret,
]


class BasePredictor(ABC):
<<<<<<< HEAD
    def setup(self, weights: Optional[Union[CogFile, CogPath, str]] = None) -> None:
=======
    def setup(
        self, weights: Optional[Union[CogFile, CogPath, str]] = None
    ) -> Optional[Awaitable[None]]:
>>>>>>> b9df82a3
        """
        An optional method to prepare the model so multiple predictions run efficiently.
        """
        return

    @abstractmethod
    def predict(self, **kwargs: Any) -> Any:
        """
        Run a single prediction on the model
        """
        pass

    def log(self, *messages: str) -> None:
        """
        Write a log message that will be tagged with the current prediction
        even during concurrent predictions. At runtime this method is overriden.
        """
        print(*messages)


def run_setup(predictor: BasePredictor) -> None:
    weights = get_weights_argument(predictor)
    if weights:
        predictor.setup(weights=weights)
    else:
        predictor.setup()

<<<<<<< HEAD
    weights: Union[io.IOBase, Path, str, None]
=======
>>>>>>> b9df82a3

async def run_setup_async(predictor: BasePredictor) -> None:
    weights = get_weights_argument(predictor)
    maybe_coro = predictor.setup(weights=weights) if weights else predictor.setup()
    if maybe_coro:
        return await maybe_coro


def get_weights_argument(
    predictor: BasePredictor,
) -> Union[CogFile, CogPath, str, None]:
    # by the time we get here we assume predictor has a setup method
    weights_type = get_weights_type(predictor.setup)
    if weights_type is None:
        return None
    weights_url = os.environ.get("COG_WEIGHTS")
    weights_path = "weights"  # this is the source of a bug isn't it?

    # TODO: Cog{File,Path}.validate(...) methods accept either "real"
    # paths/files or URLs to those things. In future we can probably tidy this
    # up a little bit.
    # TODO: CogFile/CogPath should have subclasses for each of the subtypes

    # this is a breaking change
    # previously, CogPath wouldn't be converted in setup(); now it is
    # essentially everyone needs to switch from Path to str (or a new URL type)
    if weights_url:
        if weights_type == CogFile:
            return cast(CogFile, CogFile.validate(weights_url))
        if weights_type == CogPath:
            # TODO: So this can be a url. evil!
<<<<<<< HEAD
            weights = cast(CogPath, CogPath.validate(weights_url))
        # allow people to download weights themselves
        elif weights_type == str:  # noqa: E721
            weights = weights_url
        else:
            raise ValueError(
                f"Predictor.setup() has an argument 'weights' of type {weights_type}, but only File, Path and str are supported"
            )
    elif os.path.exists(weights_path):
        if weights_type == CogFile:
            weights = cast(CogFile, open(weights_path, "rb"))
        elif weights_type == CogPath:
            weights = CogPath(weights_path)
        else:
            raise ValueError(
                f"Predictor.setup() has an argument 'weights' of type {weights_type}, but only File, Path and str are supported"
            )
    else:
        weights = None

    predictor.setup(weights=weights)
=======
            return cast(CogPath, CogPath.validate(weights_url))
        if weights_type is str:
            return weights_url
        raise ValueError(
            f"Predictor.setup() has an argument 'weights' of type {weights_type}, but only File, Path and str are supported"
        )
    if os.path.exists(weights_path):
        if weights_type == CogFile:
            return cast(CogFile, open(weights_path, "rb"))
        if weights_type == CogPath:
            return CogPath(weights_path)
        raise ValueError(
            f"Predictor.setup() has an argument 'weights' of type {weights_type}, but only File, Path and str are supported"
        )
    return None
>>>>>>> b9df82a3


def get_weights_type(
    setup_function: Callable[[Any], Optional[Awaitable[None]]],
) -> Optional[Any]:
    signature = inspect.signature(setup_function)
    if "weights" not in signature.parameters:
        return None
    Type = signature.parameters["weights"].annotation
    # Handle Optional. It is Union[Type, None]
    if get_origin(Type) == Union:
        args = get_args(Type)
        if len(args) == 2 and args[1] is type(None):
            Type = get_args(Type)[0]
    return Type


def run_prediction(
    predictor: BasePredictor,
    inputs: Dict[Any, Any],
    cleanup_functions: List[Callable[[], None]],
) -> Any:
    """
    Run the predictor on the inputs, and append resulting paths
    to cleanup functions for removal.
    """
    result = predictor.predict(**inputs)
    if isinstance(result, Path):
        cleanup_functions.append(result.unlink)
    return result


def load_config() -> CogConfig:
    """
    Reads cog.yaml and returns it as a typed dict.
    """
    # Assumes the working directory is /src
    config_path = os.path.abspath("cog.yaml")
    try:
        with open(config_path) as fh:
            config = yaml.safe_load(fh)
    except FileNotFoundError as e:
        raise ConfigDoesNotExist(
            f"Could not find {config_path}",
        ) from e
    return config


def load_predictor(config: CogConfig) -> BasePredictor:
    """
    Constructs an instance of the user-defined Predictor class from a config.
    """

    ref = get_predictor_ref(config)
    return load_predictor_from_ref(ref)


def get_predictor_ref(config: CogConfig, mode: str = "predict") -> str:
    if mode not in ["predict", "train"]:
        raise ValueError(f"Invalid mode: {mode}")

    if mode not in config:
        raise PredictorNotSet(
            f"Can't run predictions: '{mode}' option not found in cog.yaml"
        )

    return config[mode]


def load_full_predictor_from_file(
    module_path: str, module_name: str
) -> types.ModuleType:
    spec = importlib.util.spec_from_file_location(module_name, module_path)
    assert spec is not None
    module = importlib.util.module_from_spec(spec)
    assert spec.loader is not None
    # Remove any sys.argv while importing predictor to avoid conflicts when
    # user code calls argparse.Parser.parse_args in production
    with patch("sys.argv", sys.argv[:1]):
        spec.loader.exec_module(module)
    return module


def load_slim_predictor_from_file(
    module_path: str, class_name: str, method_name: str
) -> Optional[types.ModuleType]:
    with open(module_path, encoding="utf-8") as file:
        source_code = file.read()
    stripped_source = code_xforms.strip_model_source_code(
        source_code, class_name, method_name
    )
    module = code_xforms.load_module_from_string(uuid.uuid4().hex, stripped_source)
    return module


def get_predictor(module: types.ModuleType, class_name: str) -> Any:
    predictor = getattr(module, class_name)
    # It could be a class or a function
    if inspect.isclass(predictor):
        return predictor()
    return predictor


def load_slim_predictor_from_ref(ref: str, method_name: str) -> BasePredictor:
    module_path, class_name = ref.split(":", 1)
    module_name = os.path.basename(module_path).split(".py", 1)[0]
    module = None
    try:
        if sys.version_info >= (3, 9):
            module = load_slim_predictor_from_file(module_path, class_name, method_name)
            if not module:
                log.debug(f"[{module_name}] fast loader returned None")
        else:
            log.debug(f"[{module_name}] cannot use fast loader as current Python <3.9")
    except Exception as e:
        log.debug(f"[{module_name}] fast loader failed: {e}")
    finally:
        if not module:
            log.debug(f"[{module_name}] falling back to slow loader")
            module = load_full_predictor_from_file(module_path, module_name)
    predictor = get_predictor(module, class_name)
    return predictor


def load_predictor_from_ref(ref: str) -> BasePredictor:
    module_path, class_name = ref.split(":", 1)
    module_name = os.path.basename(module_path).split(".py", 1)[0]
    module = load_full_predictor_from_file(module_path, module_name)
    predictor = get_predictor(module, class_name)
    return predictor


# Base class for inputs, constructed dynamically in get_input_type().
# (This can't be a docstring or it gets passed through to the schema.)
class BaseInput(BaseModel):
    class Config:
        # When using `choices`, the type is converted into an enum to validate
        # But, after validation, we want to pass the actual value to predict(), not the enum object
        use_enum_values = True

    def cleanup(self) -> None:
        """
        Cleanup any temporary files created by the input.
        """
        for _, value in self:
<<<<<<< HEAD
            # Handle URLPath objects specially for cleanup.
            # Also handle pathlib.Path objects, which cog.Path is a subclass of.
            # A pathlib.Path object shouldn't make its way here,
            # but both have an unlink() method, so we may as well be safe.
            if isinstance(value, (URLPath, Path)):
                value.unlink(missing_ok=True)
=======
            # # Handle URLPath objects specially for cleanup.
            # if isinstance(value, URLPath):
            #     value.unlink()
            # Note this is pathlib.Path, of which cog.Path is a subclass of.
            # A pathlib.Path object shouldn't make its way here,
            # but both have an unlink() method, so may as well be safe.
            #
            # URLTempFile, DataURLTempFilePath, pathlib.Path, doesn't matter
            # everyone can be unlinked
            if isinstance(value, Path):
                try:
                    value.unlink()
                except FileNotFoundError:
                    pass
>>>>>>> b9df82a3

    # if we had a separate method to traverse the input and apply some function to each value
    # we could have cleanup/get_tempfile/convert functions that operate on a single value
    # and do it that way. convert is supposed to mutate though, so it's tricky


def validate_input_type(type: Type[Any], name: str) -> None:
    if type is inspect.Signature.empty:
        raise TypeError(
            f"No input type provided for parameter `{name}`. Supported input types are: {readable_types_list(ALLOWED_INPUT_TYPES)}, or a Union or List of those types."
        )
    elif type not in ALLOWED_INPUT_TYPES:
        if get_origin(type) in (Union, List, list) or (
            hasattr(types, "UnionType") and get_origin(type) is types.UnionType
        ):  # noqa: E721
            for t in get_args(type):
                validate_input_type(t, name)
        else:
            raise TypeError(
                f"Unsupported input type {human_readable_type_name(type)} for parameter `{name}`. Supported input types are: {readable_types_list(ALLOWED_INPUT_TYPES)}, or a Union or List of those types."
            )


def get_input_create_model_kwargs(
    signature: inspect.Signature, input_types: Dict[str, Any]
) -> Dict[str, Any]:
    create_model_kwargs = {}

    order = 0

    for name, parameter in signature.parameters.items():
        if name not in input_types:
            raise TypeError(f"No input type provided for parameter `{name}`.")

        InputType = input_types[name]

        validate_input_type(InputType, name)

        # if no default is specified, create an empty, required input
        if parameter.default is inspect.Signature.empty:
            default = Input()
        else:
            default = parameter.default
            # If user hasn't used `Input`, then wrap it in that
            if not isinstance(default, FieldInfo):
                default = Input(default=default)

        # Fields aren't ordered, so use this pattern to ensure defined order
        # https://github.com/go-openapi/spec/pull/116
        default.extra["x-order"] = order
        order += 1

        # Choices!
        if default.extra.get("choices"):
            choices = default.extra["choices"]
            # It will be passed automatically as 'enum' in the schema, so remove it as an extra field.
            del default.extra["choices"]
<<<<<<< HEAD
            if InputType == str:  # noqa: E721
=======
            if InputType is str:
>>>>>>> b9df82a3

                class StringEnum(str, enum.Enum):
                    pass

                InputType = StringEnum(  # type: ignore
                    name, {value: value for value in choices}
                )
<<<<<<< HEAD
            elif InputType == int:  # noqa: E721
=======
            elif InputType is int:
>>>>>>> b9df82a3
                InputType = enum.IntEnum(name, {str(value): value for value in choices})  # type: ignore
            else:
                raise TypeError(
                    f"The input {name} uses the option choices. Choices can only be used with str or int types."
                )

        create_model_kwargs[name] = (InputType, default)

    return create_model_kwargs


def get_predict(predictor: Any) -> Callable[..., Any]:
    if hasattr(predictor, "predict"):
        return predictor.predict
    return predictor


def get_input_type(predictor: BasePredictor) -> Type[BaseInput]:
    """
    Creates a Pydantic Input model from the arguments of a Predictor's predict() method.

    class Predictor(BasePredictor):
        def predict(self, text: str):
            ...

    programmatically creates a model like this:

    class Input(BaseModel):
        text: str
    """

    predict = get_predict(predictor)
    signature = inspect.signature(predict)

    input_types = get_type_hints(predict)
    if "return" in input_types:
        del input_types["return"]

    return create_model(
        "Input",
        __config__=None,
        __base__=BaseInput,
        __module__=__name__,
        __validators__=None,
        **get_input_create_model_kwargs(signature, input_types),
    )  # type: ignore


def get_output_type(predictor: BasePredictor) -> Type[BaseModel]:
    """
    Creates a Pydantic Output model from the return type annotation of a Predictor's predict() method.
    """

    predict = get_predict(predictor)

    input_types = get_type_hints(predict)

    OutputType = input_types.pop("return", None)
    if OutputType is None:
        raise TypeError(
            """You must set an output type. If your model can return multiple output types, you can explicitly set `Any` as the output type.

For example:

    from typing import Any

    def predict(
        self,
        image: Path = Input(description="Input image"),
    ) -> Any:
        ...
"""
        )

    # The type that goes in the response is a list of the yielded type
    if get_origin(OutputType) in {Iterator, AsyncIterator}:
        # Annotated allows us to attach Field annotations to the list, which we use to mark that this is an iterator
        # https://pydantic-docs.helpmanual.io/usage/schema/#typingannotated-fields
        field = Field(**{"x-cog-array-type": "iterator"})  # type: ignore
        OutputType: Type[BaseModel] = Annotated[List[get_args(OutputType)[0]], field]  # type: ignore

    name = OutputType.__name__ if hasattr(OutputType, "__name__") else ""

    if name == "Output":
        return OutputType

    # We wrap the OutputType in an Output class to
    # ensure consistent naming of the interface in the schema.
    #
    # NOTE: If the OutputType.__name__ is "TrainingOutput" then cannot use
    # `__root__` here because this will create a reference for the Object.
    # e.g.
    #   {'title': 'Output', '$ref': '#/definitions/TrainingOutput' ... }
    #
    # And this reference may conflict with other objects at which
    # point the item will be namespaced and break our parsing. e.g.
    #   {'title': 'Output', '$ref': '#/definitions/predict_TrainingOutput' ... }
    #
    # So we work around this by inheriting from the original class rather
    # than using "__root__".
    if name == "TrainingOutput":

        class Output(OutputType):  # type: ignore
            pass

        return Output
    else:

        class Output(BaseModel):
            __root__: OutputType  # type: ignore

        return Output


def get_train(predictor: Any) -> Callable[..., Any]:
    if hasattr(predictor, "train"):
        return predictor.train
    return predictor


def get_training_input_type(predictor: BasePredictor) -> Type[BaseInput]:
    """
    Creates a Pydantic Input model from the arguments of a Predictor's train() method.

    def train(self, text: str):
        ...

    programmatically creates a model like this:

    class TrainingInput(BaseModel):
        text: str
    """

    train = get_train(predictor)
    signature = inspect.signature(train)

    input_types = get_type_hints(train)
    if "return" in input_types:
        del input_types["return"]

    return create_model(
        "TrainingInput",
        __config__=None,
        __base__=BaseInput,
        __module__=__name__,
        __validators__=None,
        **get_input_create_model_kwargs(signature, input_types),
    )  # type: ignore


def get_training_output_type(predictor: BasePredictor) -> Type[BaseModel]:
    """
    Creates a Pydantic Output model from the return type annotation of a train() method.
    """

    train = get_train(predictor)

    input_types = get_type_hints(train)
    TrainingOutputType = input_types.pop("return", None)
    if TrainingOutputType is None:
        raise TypeError(
            """You must set an output type. If your model can return multiple output types, you can explicitly set `Any` as the output type.

For example:

    from typing import Any

    def train(
        self,
        n: int
    ) -> Any:
        ...
"""
        )

    name = (
        TrainingOutputType.__name__ if hasattr(TrainingOutputType, "__name__") else ""
    )
    # We wrap the OutputType in a TrainingOutput class to
    # ensure consistent naming of the interface in the schema
    # See comment in get_output_type for more info.
    if name == "TrainingOutput":
        return TrainingOutputType

    if name == "Output":

        class TrainingOutput(TrainingOutputType):  # type: ignore
            pass

        return TrainingOutput

    class TrainingOutput(BaseModel):
        __root__: TrainingOutputType  # type: ignore

    return TrainingOutput


def human_readable_type_name(t: Type[Union[Any, None]]) -> str:
    """
    Generates a useful-for-humans label for a type. For builtin types, it's just the class name (eg "str" or "int"). For other types, it includes the module (eg "pathlib.Path" or "cog.File").

    The special case for Cog modules is because the type lives in `cog.types` internally, but just `cog` when included as a dependency.
    """

    if hasattr(t, "__module__"):
        module = t.__module__
        if module == "builtins":
            return t.__qualname__
        elif module.split(".")[0] == "cog":
            module = "cog"

        try:
            return f"{module}.{t.__qualname__}"
        except AttributeError:
            pass

    return str(t)


def readable_types_list(type_list: List[Type[Any]]) -> str:
    return ", ".join(human_readable_type_name(t) for t in type_list)<|MERGE_RESOLUTION|>--- conflicted
+++ resolved
@@ -22,15 +22,14 @@
 )
 from unittest.mock import patch
 
-import structlog
-
-import cog.code_xforms as code_xforms
+from cog import code_xforms
 
 try:
     from typing import get_args, get_origin
 except ImportError:  # Python < 3.8
     from typing_compat import get_args, get_origin  # type: ignore
 
+import structlog
 import yaml
 from pydantic import BaseModel, Field, create_model
 from pydantic.fields import FieldInfo
@@ -40,16 +39,9 @@
 
 from .errors import ConfigDoesNotExist, PredictorNotSet
 from .types import (
-<<<<<<< HEAD
     CogConfig,
     Input,
-    URLPath,
 )
-=======
-    File as CogFile,
-)
-from .types import Input
->>>>>>> b9df82a3
 from .types import (
     File as CogFile,
 )
@@ -57,11 +49,6 @@
     Path as CogPath,
 )
 from .types import Secret as CogSecret
-<<<<<<< HEAD
-
-log = structlog.get_logger("cog.server.predictor")
-=======
->>>>>>> b9df82a3
 
 ALLOWED_INPUT_TYPES: List[Type[Any]] = [
     str,
@@ -74,14 +61,13 @@
 ]
 
 
+log = structlog.get_logger("cog.server.predictor")
+
+
 class BasePredictor(ABC):
-<<<<<<< HEAD
-    def setup(self, weights: Optional[Union[CogFile, CogPath, str]] = None) -> None:
-=======
     def setup(
         self, weights: Optional[Union[CogFile, CogPath, str]] = None
     ) -> Optional[Awaitable[None]]:
->>>>>>> b9df82a3
         """
         An optional method to prepare the model so multiple predictions run efficiently.
         """
@@ -109,10 +95,6 @@
     else:
         predictor.setup()
 
-<<<<<<< HEAD
-    weights: Union[io.IOBase, Path, str, None]
-=======
->>>>>>> b9df82a3
 
 async def run_setup_async(predictor: BasePredictor) -> None:
     weights = get_weights_argument(predictor)
@@ -144,29 +126,6 @@
             return cast(CogFile, CogFile.validate(weights_url))
         if weights_type == CogPath:
             # TODO: So this can be a url. evil!
-<<<<<<< HEAD
-            weights = cast(CogPath, CogPath.validate(weights_url))
-        # allow people to download weights themselves
-        elif weights_type == str:  # noqa: E721
-            weights = weights_url
-        else:
-            raise ValueError(
-                f"Predictor.setup() has an argument 'weights' of type {weights_type}, but only File, Path and str are supported"
-            )
-    elif os.path.exists(weights_path):
-        if weights_type == CogFile:
-            weights = cast(CogFile, open(weights_path, "rb"))
-        elif weights_type == CogPath:
-            weights = CogPath(weights_path)
-        else:
-            raise ValueError(
-                f"Predictor.setup() has an argument 'weights' of type {weights_type}, but only File, Path and str are supported"
-            )
-    else:
-        weights = None
-
-    predictor.setup(weights=weights)
-=======
             return cast(CogPath, CogPath.validate(weights_url))
         if weights_type is str:
             return weights_url
@@ -182,7 +141,6 @@
             f"Predictor.setup() has an argument 'weights' of type {weights_type}, but only File, Path and str are supported"
         )
     return None
->>>>>>> b9df82a3
 
 
 def get_weights_type(
@@ -328,14 +286,6 @@
         Cleanup any temporary files created by the input.
         """
         for _, value in self:
-<<<<<<< HEAD
-            # Handle URLPath objects specially for cleanup.
-            # Also handle pathlib.Path objects, which cog.Path is a subclass of.
-            # A pathlib.Path object shouldn't make its way here,
-            # but both have an unlink() method, so we may as well be safe.
-            if isinstance(value, (URLPath, Path)):
-                value.unlink(missing_ok=True)
-=======
             # # Handle URLPath objects specially for cleanup.
             # if isinstance(value, URLPath):
             #     value.unlink()
@@ -350,7 +300,6 @@
                     value.unlink()
                 except FileNotFoundError:
                     pass
->>>>>>> b9df82a3
 
     # if we had a separate method to traverse the input and apply some function to each value
     # we could have cleanup/get_tempfile/convert functions that operate on a single value
@@ -408,11 +357,7 @@
             choices = default.extra["choices"]
             # It will be passed automatically as 'enum' in the schema, so remove it as an extra field.
             del default.extra["choices"]
-<<<<<<< HEAD
             if InputType == str:  # noqa: E721
-=======
-            if InputType is str:
->>>>>>> b9df82a3
 
                 class StringEnum(str, enum.Enum):
                     pass
@@ -420,11 +365,7 @@
                 InputType = StringEnum(  # type: ignore
                     name, {value: value for value in choices}
                 )
-<<<<<<< HEAD
             elif InputType == int:  # noqa: E721
-=======
-            elif InputType is int:
->>>>>>> b9df82a3
                 InputType = enum.IntEnum(name, {str(value): value for value in choices})  # type: ignore
             else:
                 raise TypeError(
